// lib/main.dart
<<<<<<< HEAD
=======

>>>>>>> 46bfe81c
import 'dart:async';
import 'package:flutter/foundation.dart';
import 'package:flutter/material.dart';
import 'package:supabase_flutter/supabase_flutter.dart';
import 'package:flutter_dotenv/flutter_dotenv.dart';
import 'package:taskaty/router/auth_router.dart';
import 'package:taskaty/pages/dashboard.dart';
import 'package:taskaty/pages/admin_page.dart';
import 'package:taskaty/pages/user_page.dart';
import 'package:taskaty/auth/login.dart';

// Conditional imports for Firebase (only on mobile)
import 'package:firebase_core/firebase_core.dart';
import 'package:firebase_messaging/firebase_messaging.dart';
import 'package:taskaty/services/notification_service.dart';

<<<<<<< HEAD
// Global flag to track Supabase initialization
bool _supabaseInitialized = false;

=======
>>>>>>> 46bfe81c
void main() async {
  WidgetsFlutterBinding.ensureInitialized();

  // Load environment variables
  await dotenv.load(fileName: "assets/.env");

  // Initialize Firebase only on mobile platforms
  if (!kIsWeb) {
    try {
      await Firebase.initializeApp();
<<<<<<< HEAD

      // Set up background message handler
      FirebaseMessaging.onBackgroundMessage(firebaseMessagingBackgroundHandler);

      // Initialize notification service
      await NotificationService.initialize();

      // Setup token refresh listener
      NotificationService.setupTokenRefreshListener();
=======
      
      // Set up background message handler
      FirebaseMessaging.onBackgroundMessage(firebaseMessagingBackgroundHandler);
      
      // Initialize notification service
      await NotificationService.initialize();
      
      // Setup token refresh listener
      NotificationService.setupTokenRefreshListener();
      
      // Get and save initial FCM token
      await NotificationService.getAndSaveFCMToken();
      
      // Handle initial message when app is opened from terminated state
      final RemoteMessage? initialMessage = await NotificationService.getInitialMessage();
      if (initialMessage != null) {
        print('App opened from notification: ${initialMessage.messageId}');
      }
>>>>>>> 46bfe81c
    } catch (e) {
      print('Firebase initialization failed: $e');
    }
  }

  // Initialize Supabase
  await _initializeSupabase();

<<<<<<< HEAD
  // Listen for Supabase auth state changes and save FCM token for logged-in users
  Supabase.instance.client.auth.onAuthStateChange.listen((data) async {
    final session = data.session;
    print('Auth state changed: ${data.event}');

    if (session != null && session.user != null) {
      print('User signed in: ${session.user.id}');

      // Wait a moment to ensure FCM token is available
      await Future.delayed(Duration(milliseconds: 500));

      // Check and ensure FCM token exists for the user
      if (!kIsWeb) {
        try {
          await NotificationService.checkAndEnsureFCMToken(session.user.id);
          print('FCM token checked and ensured for user: ${session.user.id}');
        } catch (e) {
          print('Failed to check/ensure FCM token: $e');
        }
      }
    } else {
      print('User signed out');
    }
  });

=======
>>>>>>> 46bfe81c
  runApp(MyApp());
}

// Background message handler (only used on mobile)
Future<void> firebaseMessagingBackgroundHandler(RemoteMessage message) async {
  if (!kIsWeb) {
<<<<<<< HEAD
    // Only initialize Firebase if it hasn't been initialized yet
    try {
      await Firebase.initializeApp();
    } catch (e) {
      // Firebase might already be initialized, which is fine
      print('Firebase already initialized in background handler');
    }
=======
    await Firebase.initializeApp();
>>>>>>> 46bfe81c
    print('Handling a background message: ${message.messageId}');
  }
}

Future<void> _initializeSupabase() async {
<<<<<<< HEAD
  // Guard against multiple initializations
  if (_supabaseInitialized) {
    print('Supabase already initialized, skipping...');
    return;
  }

=======
>>>>>>> 46bfe81c
  final supabaseUrl = dotenv.env['SUPABASE_URL'];
  final supabaseApiKey = dotenv.env['SUPABASE_API_KEY'];

  if (supabaseUrl == null || supabaseApiKey == null) {
    throw Exception('SUPABASE_URL or SUPABASE_API_KEY is missing in assets/.env');
  }

<<<<<<< HEAD
  try {
    await Supabase.initialize(
      url: supabaseUrl,
      anonKey: supabaseApiKey,
      authOptions: const FlutterAuthClientOptions(
        authFlowType: AuthFlowType.pkce,
      ),
    );
    _supabaseInitialized = true;
    print('Supabase initialized successfully');
  } catch (e) {
    if (e.toString().contains('already initialized')) {
      print('Supabase was already initialized elsewhere');
      _supabaseInitialized = true;
    } else {
      print('Supabase initialization failed: $e');
      rethrow;
    }
  }
}

class FCMTokenNavigatorObserver extends NavigatorObserver {
  @override
  void didPush(Route<dynamic> route, Route<dynamic>? previousRoute) {
    // Save FCM token when navigating to dashboard or user page
    final routeName = route.settings.name ?? '';
    if (routeName == '/admin/dashboard' ||
        routeName == '/admin/create-task' ||
        routeName == '/user/dashboard') {
      NotificationService.getAndSaveFCMToken();
    }
    super.didPush(route, previousRoute);
  }
=======
  await Supabase.initialize(
    url: supabaseUrl,
    anonKey: supabaseApiKey,
    authOptions: const FlutterAuthClientOptions(
      authFlowType: AuthFlowType.pkce,
    ),
  );
>>>>>>> 46bfe81c
}

class MyApp extends StatelessWidget {
  const MyApp({super.key});

  @override
  Widget build(BuildContext context) {
    return MaterialApp(
      title: 'Taskaty',
      theme: ThemeData(
        primarySwatch: Colors.blue,
        useMaterial3: true,
        visualDensity: VisualDensity.adaptivePlatformDensity,
        dropdownMenuTheme: const DropdownMenuThemeData(
          menuStyle: MenuStyle(
            minimumSize: MaterialStatePropertyAll(Size(200, 40)),
          ),
        ),
      ),
      builder: (context, child) {
        return Directionality(
          textDirection: TextDirection.rtl,
          child: child!,
        );
      },
<<<<<<< HEAD
      // Show LoginScreen as the home page
      home: const LoginScreen(),
      navigatorObservers: [FCMTokenNavigatorObserver()],
=======
      home: const AuthStateScreen(),
>>>>>>> 46bfe81c
      routes: {
        '/login': (context) => const LoginScreen(),
        '/auth': (context) => const AuthRouter(),
        '/admin/dashboard': (context) => const DashboardPage(),
        '/admin/create-task': (context) => const AdminDashboard(),
        '/user/dashboard': (context) => const UserDashboard(),
      },
      debugShowCheckedModeBanner: false,
    );
  }
<<<<<<< HEAD
=======
}

class AuthStateScreen extends StatefulWidget {
  const AuthStateScreen({super.key});

  @override
  State<AuthStateScreen> createState() => _AuthStateScreenState();
}

class _AuthStateScreenState extends State<AuthStateScreen> {
  late final StreamSubscription<AuthState> _authStateSubscription;
  User? _user;
  bool _isInitialized = false;

  @override
  void initState() {
    super.initState();
    _initializeAuth();
  }

  Future<void> _initializeAuth() async {
    try {
      final session = Supabase.instance.client.auth.currentSession;

      if (mounted) {
        setState(() {
          _user = session?.user;
          _isInitialized = true;
        });
      }

      _authStateSubscription =
          Supabase.instance.client.auth.onAuthStateChange.listen((data) {
        final AuthChangeEvent event = data.event;
        final Session? session = data.session;

        if (mounted) {
          setState(() {
            _user = session?.user;
          });
        }

        if (event == AuthChangeEvent.signedIn) {
          _handleSignedIn(session?.user);
        } else if (event == AuthChangeEvent.signedOut) {
          _handleSignedOut();
        }
      });
    } catch (e) {
      print('Auth initialization error: $e');
      if (mounted) {
        setState(() {
          _isInitialized = true;
        });
      }
    }
  }

  Future<void> _handleSignedIn(User? user) async {
    if (!mounted || user == null) return;

    // Get and save FCM token when user signs in (only on mobile)
    if (!kIsWeb) {
      try {
        await NotificationService.getAndSaveFCMToken(user.id);
      } catch (e) {
        print('FCM token save failed: $e');
      }
    }

    // Navigate based on user role
    if (user.userMetadata?['role'] == 'admin') {
      Navigator.of(context).pushReplacementNamed('/admin/dashboard');
    } else {
      Navigator.of(context).pushReplacementNamed('/user/dashboard');
    }
  }

  Future<void> _handleSignedOut() async {
    // Delete FCM token on logout (only on mobile)
    if (!kIsWeb) {
      try {
        await NotificationService.deleteFCMToken();
      } catch (e) {
        print('FCM token deletion failed: $e');
      }
    }

    if (mounted) {
      Navigator.of(context).pushReplacementNamed('/auth');
    }
  }

  @override
  void dispose() {
    _authStateSubscription.cancel();
    super.dispose();
  }

  @override
  Widget build(BuildContext context) {
    if (!_isInitialized) {
      return const Scaffold(
        body: Center(
          child: CircularProgressIndicator(),
        ),
      );
    }

    if (_user == null) {
      return const AuthRouter();
    }

    if (_user?.userMetadata?['role'] == 'admin') {
      return const DashboardPage();
    }

    return const UserDashboard();
  }
>>>>>>> 46bfe81c
}<|MERGE_RESOLUTION|>--- conflicted
+++ resolved
@@ -1,8 +1,5 @@
 // lib/main.dart
-<<<<<<< HEAD
-=======
-
->>>>>>> 46bfe81c
+
 import 'dart:async';
 import 'package:flutter/foundation.dart';
 import 'package:flutter/material.dart';
@@ -19,12 +16,6 @@
 import 'package:firebase_messaging/firebase_messaging.dart';
 import 'package:taskaty/services/notification_service.dart';
 
-<<<<<<< HEAD
-// Global flag to track Supabase initialization
-bool _supabaseInitialized = false;
-
-=======
->>>>>>> 46bfe81c
 void main() async {
   WidgetsFlutterBinding.ensureInitialized();
 
@@ -35,17 +26,6 @@
   if (!kIsWeb) {
     try {
       await Firebase.initializeApp();
-<<<<<<< HEAD
-
-      // Set up background message handler
-      FirebaseMessaging.onBackgroundMessage(firebaseMessagingBackgroundHandler);
-
-      // Initialize notification service
-      await NotificationService.initialize();
-
-      // Setup token refresh listener
-      NotificationService.setupTokenRefreshListener();
-=======
       
       // Set up background message handler
       FirebaseMessaging.onBackgroundMessage(firebaseMessagingBackgroundHandler);
@@ -64,7 +44,6 @@
       if (initialMessage != null) {
         print('App opened from notification: ${initialMessage.messageId}');
       }
->>>>>>> 46bfe81c
     } catch (e) {
       print('Firebase initialization failed: $e');
     }
@@ -73,65 +52,18 @@
   // Initialize Supabase
   await _initializeSupabase();
 
-<<<<<<< HEAD
-  // Listen for Supabase auth state changes and save FCM token for logged-in users
-  Supabase.instance.client.auth.onAuthStateChange.listen((data) async {
-    final session = data.session;
-    print('Auth state changed: ${data.event}');
-
-    if (session != null && session.user != null) {
-      print('User signed in: ${session.user.id}');
-
-      // Wait a moment to ensure FCM token is available
-      await Future.delayed(Duration(milliseconds: 500));
-
-      // Check and ensure FCM token exists for the user
-      if (!kIsWeb) {
-        try {
-          await NotificationService.checkAndEnsureFCMToken(session.user.id);
-          print('FCM token checked and ensured for user: ${session.user.id}');
-        } catch (e) {
-          print('Failed to check/ensure FCM token: $e');
-        }
-      }
-    } else {
-      print('User signed out');
-    }
-  });
-
-=======
->>>>>>> 46bfe81c
   runApp(MyApp());
 }
 
 // Background message handler (only used on mobile)
 Future<void> firebaseMessagingBackgroundHandler(RemoteMessage message) async {
   if (!kIsWeb) {
-<<<<<<< HEAD
-    // Only initialize Firebase if it hasn't been initialized yet
-    try {
-      await Firebase.initializeApp();
-    } catch (e) {
-      // Firebase might already be initialized, which is fine
-      print('Firebase already initialized in background handler');
-    }
-=======
     await Firebase.initializeApp();
->>>>>>> 46bfe81c
     print('Handling a background message: ${message.messageId}');
   }
 }
 
 Future<void> _initializeSupabase() async {
-<<<<<<< HEAD
-  // Guard against multiple initializations
-  if (_supabaseInitialized) {
-    print('Supabase already initialized, skipping...');
-    return;
-  }
-
-=======
->>>>>>> 46bfe81c
   final supabaseUrl = dotenv.env['SUPABASE_URL'];
   final supabaseApiKey = dotenv.env['SUPABASE_API_KEY'];
 
@@ -139,41 +71,6 @@
     throw Exception('SUPABASE_URL or SUPABASE_API_KEY is missing in assets/.env');
   }
 
-<<<<<<< HEAD
-  try {
-    await Supabase.initialize(
-      url: supabaseUrl,
-      anonKey: supabaseApiKey,
-      authOptions: const FlutterAuthClientOptions(
-        authFlowType: AuthFlowType.pkce,
-      ),
-    );
-    _supabaseInitialized = true;
-    print('Supabase initialized successfully');
-  } catch (e) {
-    if (e.toString().contains('already initialized')) {
-      print('Supabase was already initialized elsewhere');
-      _supabaseInitialized = true;
-    } else {
-      print('Supabase initialization failed: $e');
-      rethrow;
-    }
-  }
-}
-
-class FCMTokenNavigatorObserver extends NavigatorObserver {
-  @override
-  void didPush(Route<dynamic> route, Route<dynamic>? previousRoute) {
-    // Save FCM token when navigating to dashboard or user page
-    final routeName = route.settings.name ?? '';
-    if (routeName == '/admin/dashboard' ||
-        routeName == '/admin/create-task' ||
-        routeName == '/user/dashboard') {
-      NotificationService.getAndSaveFCMToken();
-    }
-    super.didPush(route, previousRoute);
-  }
-=======
   await Supabase.initialize(
     url: supabaseUrl,
     anonKey: supabaseApiKey,
@@ -181,7 +78,6 @@
       authFlowType: AuthFlowType.pkce,
     ),
   );
->>>>>>> 46bfe81c
 }
 
 class MyApp extends StatelessWidget {
@@ -207,13 +103,7 @@
           child: child!,
         );
       },
-<<<<<<< HEAD
-      // Show LoginScreen as the home page
-      home: const LoginScreen(),
-      navigatorObservers: [FCMTokenNavigatorObserver()],
-=======
       home: const AuthStateScreen(),
->>>>>>> 46bfe81c
       routes: {
         '/login': (context) => const LoginScreen(),
         '/auth': (context) => const AuthRouter(),
@@ -224,8 +114,6 @@
       debugShowCheckedModeBanner: false,
     );
   }
-<<<<<<< HEAD
-=======
 }
 
 class AuthStateScreen extends StatefulWidget {
@@ -345,5 +233,4 @@
 
     return const UserDashboard();
   }
->>>>>>> 46bfe81c
 }