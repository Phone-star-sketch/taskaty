--- conflicted
+++ resolved
@@ -39,6 +39,14 @@
 *.js.deps
 *.js.tar.gz
 
+# Web related
+
+/web/.dart_tool/
+.metadata
+*.js.map
+*.js.deps
+*.js.tar.gz
+
 # Symbolication related
 app.*.symbols
 
@@ -51,7 +59,6 @@
 /android/app/release
 
 # Environment files - CRITICAL: These contain sensitive data
-<<<<<<< HEAD
 .env*
 .env
 .env.local
@@ -61,14 +68,8 @@
 assets/.env
 web/config.js
 
-=======
-.env
-.env.*
-.env.local
-.env.production
-.env.development
->>>>>>> 60fda273
 
+# Firebase and sensitive files - CRITICAL: These contain API keys
 # Firebase and sensitive files - CRITICAL: These contain API keys
 /android/app/google-services.json
 /supabase/functions/service_account.json
@@ -80,7 +81,6 @@
 *.tmp
 *.temp
 *~
-<<<<<<< HEAD
 **/service_account.json
 **/google-services.json
 
@@ -96,7 +96,5 @@
 *.tmp
 *.temp
 *~
-=======
->>>>>>> 60fda273
 *.temp
 *~