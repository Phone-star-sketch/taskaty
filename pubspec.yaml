name: taskaty
description: "A new Flutter project."
# The following line prevents the package from being accidentally published to
# pub.dev using `flutter pub publish`. This is preferred for private packages.
publish_to: 'none' # Remove this line if you wish to publish to pub.dev

# The following defines the version and build number for your application.
# A version number is three numbers separated by dots, like 1.2.43
# followed by an optional build number separated by a +.
# Both the version and the builder number may be overridden in flutter
# build by specifying --build-name and --build-number, respectively.
# In Android, build-name is used as versionName while build-number used as versionCode.
# Read more about Android versioning at https://developer.android.com/studio/publish/versioning
# In iOS, build-name is used as CFBundleShortVersionString while build-number is used as CFBundleVersion.
# Read more about iOS versioning at
# https://developer.apple.com/library/archive/documentation/General/Reference/InfoPlistKeyReference/Articles/CoreFoundationKeys.html
# In Windows, build-name is used as the major, minor, and patch parts
# of the product and file versions while build-number is used as the build suffix.
version: 1.0.0+1

environment:
  sdk: '>=3.4.3 <4.0.0'

# Dependencies specify other packages that your package needs in order to work.
# To automatically upgrade your package dependencies to the latest versions
# consider running `flutter pub upgrade --major-versions`. Alternatively,
# dependencies can be manually updated by changing the version numbers below to
# the latest version available on pub.dev. To see which dependencies have newer
# versions available, run `flutter pub outdated`.
dependencies:
  flutter:
    sdk: flutter
  flutter_localizations:
    sdk: flutter


  # The following adds the Cupertino Icons font to your application.
  # Use with the CupertinoIcons class for iOS style icons.
  cupertino_icons: ^1.0.6
  supabase_flutter: ^2.9.0
  flutter_dotenv: ^5.1.0
  shared_preferences: ^2.3.4
  app_links: ^6.4.0
  google_fonts: ^6.1.0
  flutter_spinkit: ^5.2.1
  image_picker: ^1.1.2
  path_provider: ^2.1.5
  file_picker: ^10.2.0
  url_launcher: ^6.1.11
  intl: ^0.20.2
  flutter_launcher_icons: ^0.14.4
  flutter_native_splash: ^2.4.1
  pdf: ^3.11.3
  open_file: ^3.5.10
  jhijri: ^1.0.0
  flutter_localization: ^0.3.1
  universal_html: ^2.2.4
  printing: ^5.14.2
  table_calendar: ^3.0.9
  firebase_core: ^3.15.1
  firebase_messaging: ^15.2.9  
  flutter_local_notifications: ^19.3.0
dev_dependencies:
  flutter_test:
    sdk: flutter

  # The "flutter_lints" package below contains a set of recommended lints to
  # encourage good coding practices. The lint set provided by the package is
  # activated in the `analysis_options.yaml` file located at the root of your
  # package. See that file for information about deactivating specific lint
  # rules and activating additional ones.
  flutter_lints: ^3.0.0
  

# For information on the generic Dart part of this file, see the
# following page: https://dart.dev/tools/pub/pubspec

# The following section is specific to Flutter packages.
flutter:

  # The following line ensures that the Material Icons font is
  # included with your application, so that you can use the icons in
  # the material Icons class.
  uses-material-design: true
  fonts:
    - family: Cairo
      fonts:
        - asset: assets/fonts/cairo/Cairo-SemiBold.ttf
        - asset: assets/fonts/cairo/Cairo-Regular.ttf
          weight: 600
        - asset: assets/fonts/cairo/Cairo-Bold.ttf
          weight: 700
        - asset: assets/fonts/cairo/Cairo-Light.ttf
          weight: 300
        - asset: assets/fonts/cairo/Cairo-ExtraBold.ttf
          weight: 800
        - asset: assets/fonts/cairo/Cairo-Medium.ttf
          weight: 500
  assets:
    - assets/.env
    - assets/background.jpg
    - assets/background_login.png
    - assets/fonts/NotoSansArabic-VariableFont_wdth,wght.ttf # Ensure this is the correct path
    - assets/icon.png
    - assets/pdf_logo.png
<<<<<<< HEAD

flutter_launcher_icons:
=======
flutter_icons:
>>>>>>> 46bfe81c
  android: true
  ios: true
  image_path: "assets/icon.png"
  remove_alpha_ios: true

flutter_native_splash:
  color: "#111820" # Background color matching your image background
  image: assets/icon.png # Use the same image for splash
  android: true
  ios: true<|MERGE_RESOLUTION|>--- conflicted
+++ resolved
@@ -98,20 +98,15 @@
           weight: 500
   assets:
     - assets/.env
-    - assets/background.jpg
+    - assets/background.png
     - assets/background_login.png
     - assets/fonts/NotoSansArabic-VariableFont_wdth,wght.ttf # Ensure this is the correct path
     - assets/icon.png
     - assets/pdf_logo.png
-<<<<<<< HEAD
-
-flutter_launcher_icons:
-=======
 flutter_icons:
->>>>>>> 46bfe81c
   android: true
   ios: true
-  image_path: "assets/icon.png"
+  image_path: "assets/icon.png" # Place your image here and rename to icon.png
   remove_alpha_ios: true
 
 flutter_native_splash:
